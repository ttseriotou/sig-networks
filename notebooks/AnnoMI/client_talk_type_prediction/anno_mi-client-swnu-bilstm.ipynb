{
 "cells": [
  {
   "cell_type": "code",
   "execution_count": 1,
   "id": "a983a5e8",
   "metadata": {},
   "outputs": [],
   "source": [
    "import numpy as np\n",
    "import pickle\n",
    "import os\n",
    "\n",
    "seed = 2023"
   ]
  },
  {
   "cell_type": "code",
   "execution_count": 2,
   "id": "47c7fd57",
   "metadata": {},
   "outputs": [],
   "source": [
    "from nlpsig_networks.scripts.seqsignet_functions import (\n",
    "    seqsignet_hyperparameter_search\n",
    ")"
   ]
  },
  {
   "cell_type": "code",
   "execution_count": 3,
   "id": "6e918dde",
   "metadata": {},
   "outputs": [],
   "source": [
    "output_dir = \"client_talk_type_output\"\n",
    "if not os.path.isdir(output_dir):\n",
    "    os.makedirs(output_dir)"
   ]
  },
  {
   "cell_type": "markdown",
   "id": "f7409a03",
   "metadata": {},
   "source": [
    "## AnnoMI"
   ]
  },
  {
   "cell_type": "code",
   "execution_count": 4,
   "id": "f00bb922",
   "metadata": {},
   "outputs": [],
   "source": [
    "%run ../load_anno_mi.py"
   ]
  },
  {
   "cell_type": "code",
   "execution_count": 5,
   "id": "720d820f",
   "metadata": {},
   "outputs": [
    {
     "data": {
      "text/html": [
       "<div>\n",
       "<style scoped>\n",
       "    .dataframe tbody tr th:only-of-type {\n",
       "        vertical-align: middle;\n",
       "    }\n",
       "\n",
       "    .dataframe tbody tr th {\n",
       "        vertical-align: top;\n",
       "    }\n",
       "\n",
       "    .dataframe thead th {\n",
       "        text-align: right;\n",
       "    }\n",
       "</style>\n",
       "<table border=\"1\" class=\"dataframe\">\n",
       "  <thead>\n",
       "    <tr style=\"text-align: right;\">\n",
       "      <th></th>\n",
       "      <th>mi_quality</th>\n",
       "      <th>transcript_id</th>\n",
       "      <th>topic</th>\n",
       "      <th>utterance_id</th>\n",
       "      <th>interlocutor</th>\n",
       "      <th>timestamp</th>\n",
       "      <th>utterance_text</th>\n",
       "      <th>annotator_id</th>\n",
       "      <th>therapist_input_exists</th>\n",
       "      <th>therapist_input_subtype</th>\n",
       "      <th>reflection_exists</th>\n",
       "      <th>reflection_subtype</th>\n",
       "      <th>question_exists</th>\n",
       "      <th>question_subtype</th>\n",
       "      <th>main_therapist_behaviour</th>\n",
       "      <th>client_talk_type</th>\n",
       "      <th>datetime</th>\n",
       "    </tr>\n",
       "  </thead>\n",
       "  <tbody>\n",
       "    <tr>\n",
       "      <th>0</th>\n",
       "      <td>high</td>\n",
       "      <td>0</td>\n",
       "      <td>reducing alcohol consumption</td>\n",
       "      <td>0</td>\n",
       "      <td>therapist</td>\n",
       "      <td>00:00:13</td>\n",
       "      <td>Thanks for filling it out. We give this form t...</td>\n",
       "      <td>3</td>\n",
       "      <td>False</td>\n",
       "      <td>NaN</td>\n",
       "      <td>False</td>\n",
       "      <td>NaN</td>\n",
       "      <td>True</td>\n",
       "      <td>open</td>\n",
       "      <td>question</td>\n",
       "      <td>NaN</td>\n",
       "      <td>2023-08-02 00:00:13</td>\n",
       "    </tr>\n",
       "    <tr>\n",
       "      <th>1</th>\n",
       "      <td>high</td>\n",
       "      <td>0</td>\n",
       "      <td>reducing alcohol consumption</td>\n",
       "      <td>1</td>\n",
       "      <td>client</td>\n",
       "      <td>00:00:24</td>\n",
       "      <td>Sure.</td>\n",
       "      <td>3</td>\n",
       "      <td>NaN</td>\n",
       "      <td>NaN</td>\n",
       "      <td>NaN</td>\n",
       "      <td>NaN</td>\n",
       "      <td>NaN</td>\n",
       "      <td>NaN</td>\n",
       "      <td>NaN</td>\n",
       "      <td>neutral</td>\n",
       "      <td>2023-08-02 00:00:24</td>\n",
       "    </tr>\n",
       "    <tr>\n",
       "      <th>2</th>\n",
       "      <td>high</td>\n",
       "      <td>0</td>\n",
       "      <td>reducing alcohol consumption</td>\n",
       "      <td>2</td>\n",
       "      <td>therapist</td>\n",
       "      <td>00:00:25</td>\n",
       "      <td>So, let's see. It looks that you put-- You dri...</td>\n",
       "      <td>3</td>\n",
       "      <td>True</td>\n",
       "      <td>information</td>\n",
       "      <td>False</td>\n",
       "      <td>NaN</td>\n",
       "      <td>False</td>\n",
       "      <td>NaN</td>\n",
       "      <td>therapist_input</td>\n",
       "      <td>NaN</td>\n",
       "      <td>2023-08-02 00:00:25</td>\n",
       "    </tr>\n",
       "    <tr>\n",
       "      <th>3</th>\n",
       "      <td>high</td>\n",
       "      <td>0</td>\n",
       "      <td>reducing alcohol consumption</td>\n",
       "      <td>3</td>\n",
       "      <td>client</td>\n",
       "      <td>00:00:34</td>\n",
       "      <td>Mm-hmm.</td>\n",
       "      <td>3</td>\n",
       "      <td>NaN</td>\n",
       "      <td>NaN</td>\n",
       "      <td>NaN</td>\n",
       "      <td>NaN</td>\n",
       "      <td>NaN</td>\n",
       "      <td>NaN</td>\n",
       "      <td>NaN</td>\n",
       "      <td>neutral</td>\n",
       "      <td>2023-08-02 00:00:34</td>\n",
       "    </tr>\n",
       "    <tr>\n",
       "      <th>4</th>\n",
       "      <td>high</td>\n",
       "      <td>0</td>\n",
       "      <td>reducing alcohol consumption</td>\n",
       "      <td>4</td>\n",
       "      <td>therapist</td>\n",
       "      <td>00:00:34</td>\n",
       "      <td>-and you usually have three to four drinks whe...</td>\n",
       "      <td>3</td>\n",
       "      <td>True</td>\n",
       "      <td>information</td>\n",
       "      <td>False</td>\n",
       "      <td>NaN</td>\n",
       "      <td>False</td>\n",
       "      <td>NaN</td>\n",
       "      <td>therapist_input</td>\n",
       "      <td>NaN</td>\n",
       "      <td>2023-08-02 00:00:34</td>\n",
       "    </tr>\n",
       "  </tbody>\n",
       "</table>\n",
       "</div>"
      ],
      "text/plain": [
       "  mi_quality  transcript_id                         topic  utterance_id  \\\n",
       "0       high              0  reducing alcohol consumption             0   \n",
       "1       high              0  reducing alcohol consumption             1   \n",
       "2       high              0  reducing alcohol consumption             2   \n",
       "3       high              0  reducing alcohol consumption             3   \n",
       "4       high              0  reducing alcohol consumption             4   \n",
       "\n",
       "  interlocutor timestamp                                     utterance_text  \\\n",
       "0    therapist  00:00:13  Thanks for filling it out. We give this form t...   \n",
       "1       client  00:00:24                                              Sure.   \n",
       "2    therapist  00:00:25  So, let's see. It looks that you put-- You dri...   \n",
       "3       client  00:00:34                                            Mm-hmm.   \n",
       "4    therapist  00:00:34  -and you usually have three to four drinks whe...   \n",
       "\n",
       "   annotator_id therapist_input_exists therapist_input_subtype  \\\n",
       "0             3                  False                     NaN   \n",
       "1             3                    NaN                     NaN   \n",
       "2             3                   True             information   \n",
       "3             3                    NaN                     NaN   \n",
       "4             3                   True             information   \n",
       "\n",
       "  reflection_exists reflection_subtype question_exists question_subtype  \\\n",
       "0             False                NaN            True             open   \n",
       "1               NaN                NaN             NaN              NaN   \n",
       "2             False                NaN           False              NaN   \n",
       "3               NaN                NaN             NaN              NaN   \n",
       "4             False                NaN           False              NaN   \n",
       "\n",
       "  main_therapist_behaviour client_talk_type            datetime  \n",
       "0                 question              NaN 2023-08-02 00:00:13  \n",
       "1                      NaN          neutral 2023-08-02 00:00:24  \n",
       "2          therapist_input              NaN 2023-08-02 00:00:25  \n",
       "3                      NaN          neutral 2023-08-02 00:00:34  \n",
       "4          therapist_input              NaN 2023-08-02 00:00:34  "
      ]
     },
     "execution_count": 5,
     "metadata": {},
     "output_type": "execute_result"
    }
   ],
   "source": [
    "anno_mi.head()"
   ]
  },
  {
   "cell_type": "code",
   "execution_count": 6,
   "id": "84d5594d",
   "metadata": {},
   "outputs": [
    {
     "data": {
      "text/plain": [
       "(13551, 384)"
      ]
     },
     "execution_count": 6,
     "metadata": {},
     "output_type": "execute_result"
    }
   ],
   "source": [
    "with open(\"../anno_mi_sbert.pkl\", \"rb\") as f:\n",
    "    sbert_embeddings = pickle.load(f)\n",
    "    \n",
    "sbert_embeddings.shape"
   ]
  },
  {
   "cell_type": "code",
   "execution_count": 7,
   "id": "4daab8de",
   "metadata": {},
   "outputs": [],
   "source": [
    "time_features = [\"time_encoding\", \"timeline_index\"]\n",
    "standardise_method = [\"minmax\", None]\n",
    "num_features = len(time_features)\n",
    "add_time_in_path = True"
   ]
  },
  {
   "cell_type": "code",
   "execution_count": 8,
   "id": "1f5e3893",
   "metadata": {},
   "outputs": [],
   "source": [
    "num_epochs = 100\n",
    "embedding_dim = 384\n",
    "dimensions = [15] # [50, 15]\n",
    "swnu_hidden_dim_sizes_and_sig_depths = [([12], 3), ([10], 4)]\n",
    "lstm_hidden_dim_sizes = [384]\n",
    "ffn_hidden_dim_sizes = [[64,64],[512,512]]\n",
    "dropout_rates = [0.5, 0.1]\n",
    "learning_rates = [1e-3, 1e-4, 5e-4]\n",
    "seeds = [1, 12, 123]\n",
    "loss = \"focal\"\n",
    "gamma = 2\n",
    "validation_metric = \"f1\"\n",
    "patience = 5"
   ]
  },
  {
   "cell_type": "code",
   "execution_count": 9,
   "id": "521165eb",
   "metadata": {},
   "outputs": [],
   "source": [
    "shift = 3\n",
    "window_size = 5\n",
    "n = 6"
   ]
  },
  {
   "cell_type": "code",
   "execution_count": 10,
   "id": "a1a20b28",
   "metadata": {},
   "outputs": [
    {
     "data": {
      "text/plain": [
       "0          0\n",
       "1          0\n",
       "2          0\n",
       "3          0\n",
       "4          0\n",
       "        ... \n",
       "13546    131\n",
       "13547    131\n",
       "13548    131\n",
       "13549    131\n",
       "13550    131\n",
       "Name: transcript_id, Length: 13551, dtype: int64"
      ]
     },
     "execution_count": 10,
     "metadata": {},
     "output_type": "execute_result"
    }
   ],
   "source": [
    "anno_mi[\"transcript_id\"]"
   ]
  },
  {
   "cell_type": "code",
   "execution_count": null,
   "id": "e1ab36d1",
   "metadata": {},
   "outputs": [
    {
     "data": {
      "application/vnd.jupyter.widget-view+json": {
       "model_id": "abca8499e28e4efaa5b7299009a7f91a",
       "version_major": 2,
       "version_minor": 0
      },
      "text/plain": [
       "  0%|          | 0/1 [00:00<?, ?it/s]"
      ]
     },
     "metadata": {},
     "output_type": "display_data"
    },
    {
     "data": {
      "application/vnd.jupyter.widget-view+json": {
       "model_id": "df8c1eac840c41279be741ed2ea48402",
       "version_major": 2,
       "version_minor": 0
      },
      "text/plain": [
       "  0%|          | 0/1 [00:00<?, ?it/s]"
      ]
     },
     "metadata": {},
     "output_type": "display_data"
    },
    {
     "name": "stdout",
     "output_type": "stream",
     "text": [
      "\n",
      "##################################################\n",
      "dimension: 15 | method: umap\n",
      "given shift 3, window size 5 and n 6: history length = 20\n",
      "[INFO] Concatenating the embeddings to the dataframe...\n",
      "[INFO] - columns beginning with 'e' denote the full embddings.\n",
      "[INFO] - columns beginning with 'd' denote the dimension reduced embeddings.\n",
      "[INFO] Adding time feature columns into dataframe in `.df`.\n",
      "[INFO] Adding 'time_encoding' and feature...\n",
      "[INFO] Adding 'time_diff' and feature...\n",
      "[INFO] Adding 'timeline_index' feature...\n",
      "[INFO] Padding ids and storing in `.df_padded` and `.array_padded` attributes.\n"
     ]
    },
    {
     "data": {
      "application/vnd.jupyter.widget-view+json": {
       "model_id": "85a91cb281794caeb2be22e1da36621c",
       "version_major": 2,
       "version_minor": 0
      },
      "text/plain": [
       "  0%|          | 0/13551 [00:00<?, ?it/s]"
      ]
     },
     "metadata": {},
     "output_type": "display_data"
    },
    {
     "name": "stdout",
     "output_type": "stream",
     "text": [
      "[INFO] The path was created for each item in the dataframe, by looking at its history, so to include embeddings in the FFN input, we concatenate the embeddings for each sentence / text.\n"
     ]
    },
    {
     "data": {
      "application/vnd.jupyter.widget-view+json": {
       "model_id": "70fce0c1e77b4dee8da5341fdd02e9c7",
       "version_major": 2,
       "version_minor": 0
      },
      "text/plain": [
       "  0%|          | 0/2 [00:00<?, ?it/s]"
      ]
     },
     "metadata": {},
     "output_type": "display_data"
    },
    {
     "data": {
      "application/vnd.jupyter.widget-view+json": {
       "model_id": "ed44ef27a2e343d784233ed0e211a6d5",
       "version_major": 2,
       "version_minor": 0
      },
      "text/plain": [
       "  0%|          | 0/1 [00:00<?, ?it/s]"
      ]
     },
     "metadata": {},
     "output_type": "display_data"
    },
    {
     "data": {
      "application/vnd.jupyter.widget-view+json": {
       "model_id": "f0b1fa05b6194f48a114648c666bab52",
       "version_major": 2,
       "version_minor": 0
      },
      "text/plain": [
       "  0%|          | 0/2 [00:00<?, ?it/s]"
      ]
     },
     "metadata": {},
     "output_type": "display_data"
    },
    {
     "data": {
      "application/vnd.jupyter.widget-view+json": {
       "model_id": "ee667292d6404488a9705ca67f8beb95",
       "version_major": 2,
       "version_minor": 0
      },
      "text/plain": [
       "  0%|          | 0/1 [00:00<?, ?it/s]"
      ]
     },
     "metadata": {},
     "output_type": "display_data"
    },
    {
     "data": {
      "application/vnd.jupyter.widget-view+json": {
       "model_id": "f6a6c36b72724929a8b839c3d6e61c94",
       "version_major": 2,
       "version_minor": 0
      },
      "text/plain": [
       "  0%|          | 0/2 [00:00<?, ?it/s]"
      ]
     },
     "metadata": {},
     "output_type": "display_data"
    },
    {
     "data": {
      "application/vnd.jupyter.widget-view+json": {
       "model_id": "4f29c3ccff994e298840fcfa528e6258",
       "version_major": 2,
       "version_minor": 0
      },
      "text/plain": [
       "  0%|          | 0/3 [00:00<?, ?it/s]"
      ]
     },
     "metadata": {},
     "output_type": "display_data"
    },
    {
     "data": {
      "application/vnd.jupyter.widget-view+json": {
       "model_id": "e90ad629f90440c797cd68b46358f90a",
       "version_major": 2,
       "version_minor": 0
      },
      "text/plain": [
       "  0%|          | 0/3 [00:00<?, ?it/s]"
      ]
     },
     "metadata": {},
     "output_type": "display_data"
    }
   ],
   "source": [
    "size = 20\n",
    "seqsignet_network_umap_kfold_20, best_seqsignet_network_umap_kfold_20, _, __ = seqsignet_hyperparameter_search(\n",
    "    num_epochs=num_epochs,\n",
    "    df=anno_mi,\n",
    "    id_column=\"transcript_id\",\n",
    "    label_column=\"client_talk_type\",\n",
    "    embeddings=sbert_embeddings,\n",
    "    y_data=y_data_client,\n",
    "    embedding_dim=embedding_dim,\n",
    "    output_dim=output_dim_client,\n",
    "    shift=shift,\n",
    "    window_size=window_size,\n",
    "    n=n,\n",
    "    dim_reduce_methods=[\"umap\"],\n",
    "    dimensions=dimensions,\n",
    "    log_signature=True,\n",
    "    swnu_hidden_dim_sizes_and_sig_depths=swnu_hidden_dim_sizes_and_sig_depths,\n",
    "    lstm_hidden_dim_sizes=lstm_hidden_dim_sizes,\n",
    "    ffn_hidden_dim_sizes=ffn_hidden_dim_sizes,\n",
    "    dropout_rates=dropout_rates,\n",
    "    learning_rates=learning_rates,\n",
    "    BiLSTM=False,\n",
    "    seeds=seeds,\n",
    "    loss=loss,\n",
    "    gamma=gamma,\n",
    "    time_feature=time_features,\n",
    "    standardise_method=standardise_method,\n",
    "    add_time_in_path=add_time_in_path,\n",
    "    path_indices=client_index,\n",
    "    split_ids=client_transcript_id,\n",
    "    k_fold=True,\n",
    "    patience=patience,\n",
    "    validation_metric=validation_metric,\n",
    "    results_output=f\"{output_dir}/seqsignet_umap_focal_{gamma}_{size}_kfold.csv\",\n",
    "    verbose=False\n",
    ")"
   ]
  },
  {
   "cell_type": "code",
   "execution_count": null,
   "id": "df26388e",
   "metadata": {},
   "outputs": [],
   "source": [
    "seqsignet_network_umap_kfold_20"
   ]
  },
  {
   "cell_type": "code",
   "execution_count": null,
   "id": "afeead7d",
   "metadata": {},
   "outputs": [],
   "source": [
    "best_seqsignet_network_umap_kfold_20[\"f1\"].mean()"
   ]
  },
  {
   "cell_type": "code",
   "execution_count": null,
   "id": "a51f3dd2",
   "metadata": {},
   "outputs": [],
   "source": [
    "best_seqsignet_network_umap_kfold_20[\"precision\"].mean()"
   ]
  },
  {
   "cell_type": "code",
   "execution_count": null,
   "id": "ef127f1e",
   "metadata": {},
   "outputs": [],
   "source": [
    "best_seqsignet_network_umap_kfold_20[\"recall\"].mean()"
   ]
  },
  {
   "cell_type": "code",
   "execution_count": null,
   "id": "1584e0f2",
   "metadata": {},
   "outputs": [],
   "source": [
    "np.stack(best_seqsignet_network_umap_kfold_20[\"f1_scores\"]).mean(axis=0)"
   ]
  },
  {
   "cell_type": "code",
   "execution_count": null,
   "id": "7b4943be",
   "metadata": {},
   "outputs": [],
   "source": [
    "np.stack(best_seqsignet_network_umap_kfold_20[\"precision_scores\"]).mean(axis=0)"
   ]
  },
  {
   "cell_type": "code",
   "execution_count": null,
   "id": "15c89795",
   "metadata": {},
   "outputs": [],
   "source": [
    "np.stack(best_seqsignet_network_umap_kfold_20[\"recall_scores\"]).mean(axis=0)"
   ]
  },
  {
   "cell_type": "markdown",
   "id": "811a6de0",
   "metadata": {},
   "source": [
    "## GRP"
   ]
  },
  {
   "cell_type": "code",
   "execution_count": null,
   "id": "8b137f3c",
<<<<<<< HEAD
   "metadata": {
    "scrolled": false
   },
   "outputs": [
    {
     "data": {
      "application/vnd.jupyter.widget-view+json": {
       "model_id": "e3ba6d5f94264d11bf858be83a37d4a1",
       "version_major": 2,
       "version_minor": 0
      },
      "text/plain": [
       "  0%|          | 0/1 [00:00<?, ?it/s]"
      ]
     },
     "metadata": {},
     "output_type": "display_data"
    },
    {
     "data": {
      "application/vnd.jupyter.widget-view+json": {
       "model_id": "27492129ce3545de844154029b7af52a",
       "version_major": 2,
       "version_minor": 0
      },
      "text/plain": [
       "  0%|          | 0/1 [00:00<?, ?it/s]"
      ]
     },
     "metadata": {},
     "output_type": "display_data"
    },
    {
     "name": "stdout",
     "output_type": "stream",
     "text": [
      "\n",
      "##################################################\n",
      "dimension: 15 | method: gaussian_random_projection\n",
      "given shift 3, window size 5 and n 6: history length = 20\n",
      "[INFO] Concatenating the embeddings to the dataframe...\n",
      "[INFO] - columns beginning with 'e' denote the full embddings.\n",
      "[INFO] - columns beginning with 'd' denote the dimension reduced embeddings.\n",
      "[INFO] Adding time feature columns into dataframe in `.df`.\n",
      "[INFO] Adding 'time_encoding' and feature...\n",
      "[INFO] Adding 'time_diff' and feature...\n",
      "[INFO] Adding 'timeline_index' feature...\n",
      "[INFO] Padding ids and storing in `.df_padded` and `.array_padded` attributes.\n"
     ]
    },
    {
     "data": {
      "application/vnd.jupyter.widget-view+json": {
       "model_id": "a77b234cd9464c7e9da2a837e2017f70",
       "version_major": 2,
       "version_minor": 0
      },
      "text/plain": [
       "  0%|          | 0/13551 [00:00<?, ?it/s]"
      ]
     },
     "metadata": {},
     "output_type": "display_data"
    },
    {
     "name": "stdout",
     "output_type": "stream",
     "text": [
      "[INFO] The path was created for each item in the dataframe, by looking at its history, so to include embeddings in the FFN input, we concatenate the embeddings for each sentence / text.\n"
     ]
    },
    {
     "data": {
      "application/vnd.jupyter.widget-view+json": {
       "model_id": "25815a5732954b16becdcfa6c5a1e2a5",
       "version_major": 2,
       "version_minor": 0
      },
      "text/plain": [
       "  0%|          | 0/1 [00:00<?, ?it/s]"
      ]
     },
     "metadata": {},
     "output_type": "display_data"
    },
    {
     "data": {
      "application/vnd.jupyter.widget-view+json": {
       "model_id": "b4ed8e5b463c4b6b842fc4cfe471c05a",
       "version_major": 2,
       "version_minor": 0
      },
      "text/plain": [
       "  0%|          | 0/1 [00:00<?, ?it/s]"
      ]
     },
     "metadata": {},
     "output_type": "display_data"
    },
    {
     "data": {
      "application/vnd.jupyter.widget-view+json": {
       "model_id": "2bdfda33d92441ceaa251b78796f12ee",
       "version_major": 2,
       "version_minor": 0
      },
      "text/plain": [
       "  0%|          | 0/1 [00:00<?, ?it/s]"
      ]
     },
     "metadata": {},
     "output_type": "display_data"
    },
    {
     "data": {
      "application/vnd.jupyter.widget-view+json": {
       "model_id": "22f1b18fc44e4e55a528e4cdd1be6e0d",
       "version_major": 2,
       "version_minor": 0
      },
      "text/plain": [
       "  0%|          | 0/1 [00:00<?, ?it/s]"
      ]
     },
     "metadata": {},
     "output_type": "display_data"
    },
    {
     "data": {
      "application/vnd.jupyter.widget-view+json": {
       "model_id": "d0cc7de1c8a149ba842af8a5125f60cd",
       "version_major": 2,
       "version_minor": 0
      },
      "text/plain": [
       "  0%|          | 0/3 [00:00<?, ?it/s]"
      ]
     },
     "metadata": {},
     "output_type": "display_data"
    },
    {
     "data": {
      "application/vnd.jupyter.widget-view+json": {
       "model_id": "38b06ef66f2d4bb592ea4ffda1c4bd07",
       "version_major": 2,
       "version_minor": 0
      },
      "text/plain": [
       "  0%|          | 0/3 [00:00<?, ?it/s]"
      ]
     },
     "metadata": {},
     "output_type": "display_data"
    },
    {
     "ename": "OSError",
     "evalue": "[Errno 9] Bad file descriptor: 'best_model_2023-07-14-07-56-21-806023.pkl'",
     "output_type": "error",
     "traceback": [
      "\u001b[0;31m---------------------------------------------------------------------------\u001b[0m",
      "\u001b[0;31mOSError\u001b[0m                                   Traceback (most recent call last)",
      "Cell \u001b[0;32mIn[25], line 2\u001b[0m\n\u001b[1;32m      1\u001b[0m size \u001b[38;5;241m=\u001b[39m \u001b[38;5;241m20\u001b[39m\n\u001b[0;32m----> 2\u001b[0m seqsignet_network_grp_kfold_20, best_seqsignet_network_grp_kfold_20, _, __ \u001b[38;5;241m=\u001b[39m \u001b[43mseqsignet_hyperparameter_search\u001b[49m\u001b[43m(\u001b[49m\n\u001b[1;32m      3\u001b[0m \u001b[43m    \u001b[49m\u001b[43mnum_epochs\u001b[49m\u001b[38;5;241;43m=\u001b[39;49m\u001b[43mnum_epochs\u001b[49m\u001b[43m,\u001b[49m\n\u001b[1;32m      4\u001b[0m \u001b[43m    \u001b[49m\u001b[43mdf\u001b[49m\u001b[38;5;241;43m=\u001b[39;49m\u001b[43manno_mi\u001b[49m\u001b[43m,\u001b[49m\n\u001b[1;32m      5\u001b[0m \u001b[43m    \u001b[49m\u001b[43mid_column\u001b[49m\u001b[38;5;241;43m=\u001b[39;49m\u001b[38;5;124;43m\"\u001b[39;49m\u001b[38;5;124;43mtranscript_id\u001b[39;49m\u001b[38;5;124;43m\"\u001b[39;49m\u001b[43m,\u001b[49m\n\u001b[1;32m      6\u001b[0m \u001b[43m    \u001b[49m\u001b[43mlabel_column\u001b[49m\u001b[38;5;241;43m=\u001b[39;49m\u001b[38;5;124;43m\"\u001b[39;49m\u001b[38;5;124;43mclient_talk_type\u001b[39;49m\u001b[38;5;124;43m\"\u001b[39;49m\u001b[43m,\u001b[49m\n\u001b[1;32m      7\u001b[0m \u001b[43m    \u001b[49m\u001b[43membeddings\u001b[49m\u001b[38;5;241;43m=\u001b[39;49m\u001b[43msbert_embeddings\u001b[49m\u001b[43m,\u001b[49m\n\u001b[1;32m      8\u001b[0m \u001b[43m    \u001b[49m\u001b[43my_data\u001b[49m\u001b[38;5;241;43m=\u001b[39;49m\u001b[43my_data_client\u001b[49m\u001b[43m,\u001b[49m\n\u001b[1;32m      9\u001b[0m \u001b[43m    \u001b[49m\u001b[43membedding_dim\u001b[49m\u001b[38;5;241;43m=\u001b[39;49m\u001b[43membedding_dim\u001b[49m\u001b[43m,\u001b[49m\n\u001b[1;32m     10\u001b[0m \u001b[43m    \u001b[49m\u001b[43moutput_dim\u001b[49m\u001b[38;5;241;43m=\u001b[39;49m\u001b[43moutput_dim_client\u001b[49m\u001b[43m,\u001b[49m\n\u001b[1;32m     11\u001b[0m \u001b[43m    \u001b[49m\u001b[43mshift\u001b[49m\u001b[38;5;241;43m=\u001b[39;49m\u001b[43mshift\u001b[49m\u001b[43m,\u001b[49m\n\u001b[1;32m     12\u001b[0m \u001b[43m    \u001b[49m\u001b[43mwindow_size\u001b[49m\u001b[38;5;241;43m=\u001b[39;49m\u001b[43mwindow_size\u001b[49m\u001b[43m,\u001b[49m\n\u001b[1;32m     13\u001b[0m \u001b[43m    \u001b[49m\u001b[43mn\u001b[49m\u001b[38;5;241;43m=\u001b[39;49m\u001b[43mn\u001b[49m\u001b[43m,\u001b[49m\n\u001b[1;32m     14\u001b[0m \u001b[43m    \u001b[49m\u001b[43mdim_reduce_methods\u001b[49m\u001b[38;5;241;43m=\u001b[39;49m\u001b[43m[\u001b[49m\u001b[38;5;124;43m\"\u001b[39;49m\u001b[38;5;124;43mgaussian_random_projection\u001b[39;49m\u001b[38;5;124;43m\"\u001b[39;49m\u001b[43m]\u001b[49m\u001b[43m,\u001b[49m\n\u001b[1;32m     15\u001b[0m \u001b[43m    \u001b[49m\u001b[43mdimensions\u001b[49m\u001b[38;5;241;43m=\u001b[39;49m\u001b[43mdimensions\u001b[49m\u001b[43m,\u001b[49m\n\u001b[1;32m     16\u001b[0m \u001b[43m    \u001b[49m\u001b[43mlog_signature\u001b[49m\u001b[38;5;241;43m=\u001b[39;49m\u001b[38;5;28;43;01mTrue\u001b[39;49;00m\u001b[43m,\u001b[49m\n\u001b[1;32m     17\u001b[0m \u001b[43m    \u001b[49m\u001b[43mconv_output_channels\u001b[49m\u001b[38;5;241;43m=\u001b[39;49m\u001b[43mconv_output_channels\u001b[49m\u001b[43m,\u001b[49m\n\u001b[1;32m     18\u001b[0m \u001b[43m    \u001b[49m\u001b[43mswnu_hidden_dim_sizes_and_sig_depths\u001b[49m\u001b[38;5;241;43m=\u001b[39;49m\u001b[43mswnu_hidden_dim_sizes_and_sig_depths\u001b[49m\u001b[43m,\u001b[49m\n\u001b[1;32m     19\u001b[0m \u001b[43m    \u001b[49m\u001b[43mlstm_hidden_dim_sizes\u001b[49m\u001b[38;5;241;43m=\u001b[39;49m\u001b[43mlstm_hidden_dim_sizes\u001b[49m\u001b[43m,\u001b[49m\n\u001b[1;32m     20\u001b[0m \u001b[43m    \u001b[49m\u001b[43mffn_hidden_dim_sizes\u001b[49m\u001b[38;5;241;43m=\u001b[39;49m\u001b[43mffn_hidden_dim_sizes\u001b[49m\u001b[43m,\u001b[49m\n\u001b[1;32m     21\u001b[0m \u001b[43m    \u001b[49m\u001b[43mdropout_rates\u001b[49m\u001b[38;5;241;43m=\u001b[39;49m\u001b[43mdropout_rates\u001b[49m\u001b[43m,\u001b[49m\n\u001b[1;32m     22\u001b[0m \u001b[43m    \u001b[49m\u001b[43mlearning_rates\u001b[49m\u001b[38;5;241;43m=\u001b[39;49m\u001b[43mlearning_rates\u001b[49m\u001b[43m,\u001b[49m\n\u001b[1;32m     23\u001b[0m \u001b[43m    \u001b[49m\u001b[43mBiLSTM\u001b[49m\u001b[38;5;241;43m=\u001b[39;49m\u001b[38;5;28;43;01mFalse\u001b[39;49;00m\u001b[43m,\u001b[49m\n\u001b[1;32m     24\u001b[0m \u001b[43m    \u001b[49m\u001b[43mseeds\u001b[49m\u001b[38;5;241;43m=\u001b[39;49m\u001b[43mseeds\u001b[49m\u001b[43m,\u001b[49m\n\u001b[1;32m     25\u001b[0m \u001b[43m    \u001b[49m\u001b[43mloss\u001b[49m\u001b[38;5;241;43m=\u001b[39;49m\u001b[43mloss\u001b[49m\u001b[43m,\u001b[49m\n\u001b[1;32m     26\u001b[0m \u001b[43m    \u001b[49m\u001b[43mgamma\u001b[49m\u001b[38;5;241;43m=\u001b[39;49m\u001b[43mgamma\u001b[49m\u001b[43m,\u001b[49m\n\u001b[1;32m     27\u001b[0m \u001b[43m    \u001b[49m\u001b[43mtime_feature\u001b[49m\u001b[38;5;241;43m=\u001b[39;49m\u001b[43mtime_features\u001b[49m\u001b[43m,\u001b[49m\n\u001b[1;32m     28\u001b[0m \u001b[43m    \u001b[49m\u001b[43mstandardise_method\u001b[49m\u001b[38;5;241;43m=\u001b[39;49m\u001b[43mstandardise_method\u001b[49m\u001b[43m,\u001b[49m\n\u001b[1;32m     29\u001b[0m \u001b[43m    \u001b[49m\u001b[43madd_time_in_path\u001b[49m\u001b[38;5;241;43m=\u001b[39;49m\u001b[43madd_time_in_path\u001b[49m\u001b[43m,\u001b[49m\n\u001b[1;32m     30\u001b[0m \u001b[43m    \u001b[49m\u001b[43mpath_indices\u001b[49m\u001b[38;5;241;43m=\u001b[39;49m\u001b[43mclient_index\u001b[49m\u001b[43m,\u001b[49m\n\u001b[1;32m     31\u001b[0m \u001b[43m    \u001b[49m\u001b[43mk_fold\u001b[49m\u001b[38;5;241;43m=\u001b[39;49m\u001b[38;5;28;43;01mTrue\u001b[39;49;00m\u001b[43m,\u001b[49m\n\u001b[1;32m     32\u001b[0m \u001b[43m    \u001b[49m\u001b[43mpatience\u001b[49m\u001b[38;5;241;43m=\u001b[39;49m\u001b[43mpatience\u001b[49m\u001b[43m,\u001b[49m\n\u001b[1;32m     33\u001b[0m \u001b[43m    \u001b[49m\u001b[43mvalidation_metric\u001b[49m\u001b[38;5;241;43m=\u001b[39;49m\u001b[43mvalidation_metric\u001b[49m\u001b[43m,\u001b[49m\n\u001b[1;32m     34\u001b[0m \u001b[43m    \u001b[49m\u001b[43mresults_output\u001b[49m\u001b[38;5;241;43m=\u001b[39;49m\u001b[38;5;124;43mf\u001b[39;49m\u001b[38;5;124;43m\"\u001b[39;49m\u001b[38;5;132;43;01m{\u001b[39;49;00m\u001b[43moutput_dir\u001b[49m\u001b[38;5;132;43;01m}\u001b[39;49;00m\u001b[38;5;124;43m/seqsignet_grp_focal_\u001b[39;49m\u001b[38;5;132;43;01m{\u001b[39;49;00m\u001b[43mgamma\u001b[49m\u001b[38;5;132;43;01m}\u001b[39;49;00m\u001b[38;5;124;43m_\u001b[39;49m\u001b[38;5;132;43;01m{\u001b[39;49;00m\u001b[43msize\u001b[49m\u001b[38;5;132;43;01m}\u001b[39;49;00m\u001b[38;5;124;43m_kfold.csv\u001b[39;49m\u001b[38;5;124;43m\"\u001b[39;49m\u001b[43m,\u001b[49m\n\u001b[1;32m     35\u001b[0m \u001b[43m    \u001b[49m\u001b[43mverbose\u001b[49m\u001b[38;5;241;43m=\u001b[39;49m\u001b[38;5;28;43;01mFalse\u001b[39;49;00m\n\u001b[1;32m     36\u001b[0m \u001b[43m)\u001b[49m\n",
      "File \u001b[0;32m~/Library/CloudStorage/OneDrive-TheAlanTuringInstitute/rough_paths/nlpsig-networks/nlpsig_networks/scripts/seqsignet_functions.py:274\u001b[0m, in \u001b[0;36mseqsignet_hyperparameter_search\u001b[0;34m(num_epochs, df, id_column, label_column, embeddings, y_data, embedding_dim, output_dim, shift, window_size, n, dim_reduce_methods, dimensions, log_signature, conv_output_channels, swnu_hidden_dim_sizes_and_sig_depths, lstm_hidden_dim_sizes, ffn_hidden_dim_sizes, dropout_rates, learning_rates, BiLSTM, seeds, loss, gamma, batch_size, time_feature, standardise_method, add_time_in_path, augmentation_type, hidden_dim_aug, comb_method, path_indices, data_split_seed, split_ids, split_indices, k_fold, n_splits, patience, validation_metric, results_output, verbose)\u001b[0m\n\u001b[1;32m    272\u001b[0m verbose_model \u001b[38;5;241m=\u001b[39m verbose\n\u001b[1;32m    273\u001b[0m \u001b[38;5;28;01mfor\u001b[39;00m seed \u001b[38;5;129;01min\u001b[39;00m seeds:\n\u001b[0;32m--> 274\u001b[0m     _, results \u001b[38;5;241m=\u001b[39m \u001b[43mimplement_seqsignet\u001b[49m\u001b[43m(\u001b[49m\n\u001b[1;32m    275\u001b[0m \u001b[43m        \u001b[49m\u001b[43mnum_epochs\u001b[49m\u001b[38;5;241;43m=\u001b[39;49m\u001b[43mnum_epochs\u001b[49m\u001b[43m,\u001b[49m\n\u001b[1;32m    276\u001b[0m \u001b[43m        \u001b[49m\u001b[43mx_data\u001b[49m\u001b[38;5;241;43m=\u001b[39;49m\u001b[43mx_data\u001b[49m\u001b[43m,\u001b[49m\n\u001b[1;32m    277\u001b[0m \u001b[43m        \u001b[49m\u001b[43my_data\u001b[49m\u001b[38;5;241;43m=\u001b[39;49m\u001b[43my_data\u001b[49m\u001b[43m,\u001b[49m\n\u001b[1;32m    278\u001b[0m \u001b[43m        \u001b[49m\u001b[43minput_channels\u001b[49m\u001b[38;5;241;43m=\u001b[39;49m\u001b[43minput_channels\u001b[49m\u001b[43m,\u001b[49m\n\u001b[1;32m    279\u001b[0m \u001b[43m        \u001b[49m\u001b[43moutput_channels\u001b[49m\u001b[38;5;241;43m=\u001b[39;49m\u001b[43moutput_channels\u001b[49m\u001b[43m,\u001b[49m\n\u001b[1;32m    280\u001b[0m \u001b[43m        \u001b[49m\u001b[43mnum_features\u001b[49m\u001b[38;5;241;43m=\u001b[39;49m\u001b[38;5;28;43mlen\u001b[39;49m\u001b[43m(\u001b[49m\u001b[43mtime_feature\u001b[49m\u001b[43m)\u001b[49m\u001b[43m,\u001b[49m\n\u001b[1;32m    281\u001b[0m \u001b[43m        \u001b[49m\u001b[43membedding_dim\u001b[49m\u001b[38;5;241;43m=\u001b[39;49m\u001b[43membedding_dim\u001b[49m\u001b[43m,\u001b[49m\n\u001b[1;32m    282\u001b[0m \u001b[43m        \u001b[49m\u001b[43mlog_signature\u001b[49m\u001b[38;5;241;43m=\u001b[39;49m\u001b[43mlog_signature\u001b[49m\u001b[43m,\u001b[49m\n\u001b[1;32m    283\u001b[0m \u001b[43m        \u001b[49m\u001b[43msig_depth\u001b[49m\u001b[38;5;241;43m=\u001b[39;49m\u001b[43msig_depth\u001b[49m\u001b[43m,\u001b[49m\n\u001b[1;32m    284\u001b[0m \u001b[43m        \u001b[49m\u001b[43mswnu_hidden_dim\u001b[49m\u001b[38;5;241;43m=\u001b[39;49m\u001b[43mswnu_hidden_dim\u001b[49m\u001b[43m,\u001b[49m\n\u001b[1;32m    285\u001b[0m \u001b[43m        \u001b[49m\u001b[43mlstm_hidden_dim\u001b[49m\u001b[38;5;241;43m=\u001b[39;49m\u001b[43mlstm_hidden_dim\u001b[49m\u001b[43m,\u001b[49m\n\u001b[1;32m    286\u001b[0m \u001b[43m        \u001b[49m\u001b[43mffn_hidden_dim\u001b[49m\u001b[38;5;241;43m=\u001b[39;49m\u001b[43mffn_hidden_dim\u001b[49m\u001b[43m,\u001b[49m\n\u001b[1;32m    287\u001b[0m \u001b[43m        \u001b[49m\u001b[43moutput_dim\u001b[49m\u001b[38;5;241;43m=\u001b[39;49m\u001b[43moutput_dim\u001b[49m\u001b[43m,\u001b[49m\n\u001b[1;32m    288\u001b[0m \u001b[43m        \u001b[49m\u001b[43mBiLSTM\u001b[49m\u001b[38;5;241;43m=\u001b[39;49m\u001b[43mBiLSTM\u001b[49m\u001b[43m,\u001b[49m\n\u001b[1;32m    289\u001b[0m \u001b[43m        \u001b[49m\u001b[43mdropout_rate\u001b[49m\u001b[38;5;241;43m=\u001b[39;49m\u001b[43mdropout\u001b[49m\u001b[43m,\u001b[49m\n\u001b[1;32m    290\u001b[0m \u001b[43m        \u001b[49m\u001b[43mlearning_rate\u001b[49m\u001b[38;5;241;43m=\u001b[39;49m\u001b[43mlr\u001b[49m\u001b[43m,\u001b[49m\n\u001b[1;32m    291\u001b[0m \u001b[43m        \u001b[49m\u001b[43mseed\u001b[49m\u001b[38;5;241;43m=\u001b[39;49m\u001b[43mseed\u001b[49m\u001b[43m,\u001b[49m\n\u001b[1;32m    292\u001b[0m \u001b[43m        \u001b[49m\u001b[43mloss\u001b[49m\u001b[38;5;241;43m=\u001b[39;49m\u001b[43mloss\u001b[49m\u001b[43m,\u001b[49m\n\u001b[1;32m    293\u001b[0m \u001b[43m        \u001b[49m\u001b[43mgamma\u001b[49m\u001b[38;5;241;43m=\u001b[39;49m\u001b[43mgamma\u001b[49m\u001b[43m,\u001b[49m\n\u001b[1;32m    294\u001b[0m \u001b[43m        \u001b[49m\u001b[43mbatch_size\u001b[49m\u001b[38;5;241;43m=\u001b[39;49m\u001b[43mbatch_size\u001b[49m\u001b[43m,\u001b[49m\n\u001b[1;32m    295\u001b[0m \u001b[43m        \u001b[49m\u001b[43maugmentation_type\u001b[49m\u001b[38;5;241;43m=\u001b[39;49m\u001b[43maugmentation_type\u001b[49m\u001b[43m,\u001b[49m\n\u001b[1;32m    296\u001b[0m \u001b[43m        \u001b[49m\u001b[43mhidden_dim_aug\u001b[49m\u001b[38;5;241;43m=\u001b[39;49m\u001b[43mhidden_dim_aug\u001b[49m\u001b[43m,\u001b[49m\n\u001b[1;32m    297\u001b[0m \u001b[43m        \u001b[49m\u001b[43mcomb_method\u001b[49m\u001b[38;5;241;43m=\u001b[39;49m\u001b[43mcomb_method\u001b[49m\u001b[43m,\u001b[49m\n\u001b[1;32m    298\u001b[0m \u001b[43m        \u001b[49m\u001b[43mdata_split_seed\u001b[49m\u001b[38;5;241;43m=\u001b[39;49m\u001b[43mdata_split_seed\u001b[49m\u001b[43m,\u001b[49m\n\u001b[1;32m    299\u001b[0m \u001b[43m        \u001b[49m\u001b[43msplit_ids\u001b[49m\u001b[38;5;241;43m=\u001b[39;49m\u001b[43msplit_ids\u001b[49m\u001b[43m,\u001b[49m\n\u001b[1;32m    300\u001b[0m \u001b[43m        \u001b[49m\u001b[43msplit_indices\u001b[49m\u001b[38;5;241;43m=\u001b[39;49m\u001b[43msplit_indices\u001b[49m\u001b[43m,\u001b[49m\n\u001b[1;32m    301\u001b[0m \u001b[43m        \u001b[49m\u001b[43mk_fold\u001b[49m\u001b[38;5;241;43m=\u001b[39;49m\u001b[43mk_fold\u001b[49m\u001b[43m,\u001b[49m\n\u001b[1;32m    302\u001b[0m \u001b[43m        \u001b[49m\u001b[43mn_splits\u001b[49m\u001b[38;5;241;43m=\u001b[39;49m\u001b[43mn_splits\u001b[49m\u001b[43m,\u001b[49m\n\u001b[1;32m    303\u001b[0m \u001b[43m        \u001b[49m\u001b[43mpatience\u001b[49m\u001b[38;5;241;43m=\u001b[39;49m\u001b[43mpatience\u001b[49m\u001b[43m,\u001b[49m\n\u001b[1;32m    304\u001b[0m \u001b[43m        \u001b[49m\u001b[43mverbose_training\u001b[49m\u001b[38;5;241;43m=\u001b[39;49m\u001b[38;5;28;43;01mFalse\u001b[39;49;00m\u001b[43m,\u001b[49m\n\u001b[1;32m    305\u001b[0m \u001b[43m        \u001b[49m\u001b[43mverbose_results\u001b[49m\u001b[38;5;241;43m=\u001b[39;49m\u001b[43mverbose\u001b[49m\u001b[43m,\u001b[49m\n\u001b[1;32m    306\u001b[0m \u001b[43m        \u001b[49m\u001b[43mverbose_model\u001b[49m\u001b[38;5;241;43m=\u001b[39;49m\u001b[43mverbose_model\u001b[49m\n\u001b[1;32m    307\u001b[0m \u001b[43m    \u001b[49m\u001b[43m)\u001b[49m\n\u001b[1;32m    308\u001b[0m     \u001b[38;5;66;03m# save metric that we want to validate on\u001b[39;00m\n\u001b[1;32m    309\u001b[0m     \u001b[38;5;66;03m# taking the mean over the performance on the folds for the seed\u001b[39;00m\n\u001b[1;32m    310\u001b[0m     \u001b[38;5;66;03m# if k_fold=False, .mean() just returns the performance for the seed\u001b[39;00m\n\u001b[1;32m    311\u001b[0m     scores\u001b[38;5;241m.\u001b[39mappend(results[\u001b[38;5;124mf\u001b[39m\u001b[38;5;124m\"\u001b[39m\u001b[38;5;124mvalid_\u001b[39m\u001b[38;5;132;01m{\u001b[39;00mvalidation_metric\u001b[38;5;132;01m}\u001b[39;00m\u001b[38;5;124m\"\u001b[39m]\u001b[38;5;241m.\u001b[39mmean())\n",
      "File \u001b[0;32m~/Library/CloudStorage/OneDrive-TheAlanTuringInstitute/rough_paths/nlpsig-networks/nlpsig_networks/scripts/seqsignet_functions.py:149\u001b[0m, in \u001b[0;36mimplement_seqsignet\u001b[0;34m(num_epochs, x_data, y_data, input_channels, output_channels, num_features, embedding_dim, log_signature, sig_depth, swnu_hidden_dim, lstm_hidden_dim, ffn_hidden_dim, output_dim, BiLSTM, dropout_rate, learning_rate, seed, loss, gamma, batch_size, augmentation_type, hidden_dim_aug, comb_method, data_split_seed, split_ids, split_indices, k_fold, n_splits, patience, verbose_training, verbose_results, verbose_model)\u001b[0m\n\u001b[1;32m    146\u001b[0m     y_data \u001b[38;5;241m=\u001b[39m torch\u001b[38;5;241m.\u001b[39mtensor(y_data)\n\u001b[1;32m    147\u001b[0m x_data \u001b[38;5;241m=\u001b[39m x_data\u001b[38;5;241m.\u001b[39mfloat()\n\u001b[0;32m--> 149\u001b[0m \u001b[38;5;28;01mreturn\u001b[39;00m \u001b[43mimplement_model\u001b[49m\u001b[43m(\u001b[49m\u001b[43mmodel\u001b[49m\u001b[38;5;241;43m=\u001b[39;49m\u001b[43mseqsignet_model\u001b[49m\u001b[43m,\u001b[49m\n\u001b[1;32m    150\u001b[0m \u001b[43m                       \u001b[49m\u001b[43mnum_epochs\u001b[49m\u001b[38;5;241;43m=\u001b[39;49m\u001b[43mnum_epochs\u001b[49m\u001b[43m,\u001b[49m\n\u001b[1;32m    151\u001b[0m \u001b[43m                       \u001b[49m\u001b[43mx_data\u001b[49m\u001b[38;5;241;43m=\u001b[39;49m\u001b[43mx_data\u001b[49m\u001b[43m,\u001b[49m\n\u001b[1;32m    152\u001b[0m \u001b[43m                       \u001b[49m\u001b[43my_data\u001b[49m\u001b[38;5;241;43m=\u001b[39;49m\u001b[43my_data\u001b[49m\u001b[43m,\u001b[49m\n\u001b[1;32m    153\u001b[0m \u001b[43m                       \u001b[49m\u001b[43mlearning_rate\u001b[49m\u001b[38;5;241;43m=\u001b[39;49m\u001b[43mlearning_rate\u001b[49m\u001b[43m,\u001b[49m\n\u001b[1;32m    154\u001b[0m \u001b[43m                       \u001b[49m\u001b[43mseed\u001b[49m\u001b[38;5;241;43m=\u001b[39;49m\u001b[43mseed\u001b[49m\u001b[43m,\u001b[49m\n\u001b[1;32m    155\u001b[0m \u001b[43m                       \u001b[49m\u001b[43mloss\u001b[49m\u001b[38;5;241;43m=\u001b[39;49m\u001b[43mloss\u001b[49m\u001b[43m,\u001b[49m\n\u001b[1;32m    156\u001b[0m \u001b[43m                       \u001b[49m\u001b[43mgamma\u001b[49m\u001b[38;5;241;43m=\u001b[39;49m\u001b[43mgamma\u001b[49m\u001b[43m,\u001b[49m\n\u001b[1;32m    157\u001b[0m \u001b[43m                       \u001b[49m\u001b[43mbatch_size\u001b[49m\u001b[38;5;241;43m=\u001b[39;49m\u001b[43mbatch_size\u001b[49m\u001b[43m,\u001b[49m\n\u001b[1;32m    158\u001b[0m \u001b[43m                       \u001b[49m\u001b[43mdata_split_seed\u001b[49m\u001b[38;5;241;43m=\u001b[39;49m\u001b[43mdata_split_seed\u001b[49m\u001b[43m,\u001b[49m\n\u001b[1;32m    159\u001b[0m \u001b[43m                       \u001b[49m\u001b[43msplit_ids\u001b[49m\u001b[38;5;241;43m=\u001b[39;49m\u001b[43msplit_ids\u001b[49m\u001b[43m,\u001b[49m\n\u001b[1;32m    160\u001b[0m \u001b[43m                       \u001b[49m\u001b[43msplit_indices\u001b[49m\u001b[38;5;241;43m=\u001b[39;49m\u001b[43msplit_indices\u001b[49m\u001b[43m,\u001b[49m\n\u001b[1;32m    161\u001b[0m \u001b[43m                       \u001b[49m\u001b[43mk_fold\u001b[49m\u001b[38;5;241;43m=\u001b[39;49m\u001b[43mk_fold\u001b[49m\u001b[43m,\u001b[49m\n\u001b[1;32m    162\u001b[0m \u001b[43m                       \u001b[49m\u001b[43mn_splits\u001b[49m\u001b[38;5;241;43m=\u001b[39;49m\u001b[43mn_splits\u001b[49m\u001b[43m,\u001b[49m\n\u001b[1;32m    163\u001b[0m \u001b[43m                       \u001b[49m\u001b[43mpatience\u001b[49m\u001b[38;5;241;43m=\u001b[39;49m\u001b[43mpatience\u001b[49m\u001b[43m,\u001b[49m\n\u001b[1;32m    164\u001b[0m \u001b[43m                       \u001b[49m\u001b[43mverbose_training\u001b[49m\u001b[38;5;241;43m=\u001b[39;49m\u001b[43mverbose_training\u001b[49m\u001b[43m,\u001b[49m\n\u001b[1;32m    165\u001b[0m \u001b[43m                       \u001b[49m\u001b[43mverbose_results\u001b[49m\u001b[38;5;241;43m=\u001b[39;49m\u001b[43mverbose_results\u001b[49m\u001b[43m)\u001b[49m\n",
      "File \u001b[0;32m~/Library/CloudStorage/OneDrive-TheAlanTuringInstitute/rough_paths/nlpsig-networks/nlpsig_networks/scripts/implement_model.py:67\u001b[0m, in \u001b[0;36mimplement_model\u001b[0;34m(model, num_epochs, x_data, y_data, learning_rate, seed, loss, gamma, batch_size, data_split_seed, split_ids, split_indices, k_fold, n_splits, patience, verbose_training, verbose_results)\u001b[0m\n\u001b[1;32m     60\u001b[0m     optimizer \u001b[38;5;241m=\u001b[39m torch\u001b[38;5;241m.\u001b[39moptim\u001b[38;5;241m.\u001b[39mAdam(model\u001b[38;5;241m.\u001b[39mparameters(),\n\u001b[1;32m     61\u001b[0m                                  lr\u001b[38;5;241m=\u001b[39mlearning_rate,\n\u001b[1;32m     62\u001b[0m                                  weight_decay\u001b[38;5;241m=\u001b[39mweight_decay_adam)\n\u001b[1;32m     64\u001b[0m     \u001b[38;5;66;03m# perform k-fold evaluation which returns a dataframe with columns for the\u001b[39;00m\n\u001b[1;32m     65\u001b[0m     \u001b[38;5;66;03m# loss, accuracy, f1 (macro) and individual f1-scores for each fold\u001b[39;00m\n\u001b[1;32m     66\u001b[0m     \u001b[38;5;66;03m# (for both validation and test set)\u001b[39;00m\n\u001b[0;32m---> 67\u001b[0m     results \u001b[38;5;241m=\u001b[39m \u001b[43mKFold_pytorch\u001b[49m\u001b[43m(\u001b[49m\u001b[43mfolds\u001b[49m\u001b[38;5;241;43m=\u001b[39;49m\u001b[43mfolds\u001b[49m\u001b[43m,\u001b[49m\n\u001b[1;32m     68\u001b[0m \u001b[43m                            \u001b[49m\u001b[43mmodel\u001b[49m\u001b[38;5;241;43m=\u001b[39;49m\u001b[43mmodel\u001b[49m\u001b[43m,\u001b[49m\n\u001b[1;32m     69\u001b[0m \u001b[43m                            \u001b[49m\u001b[43mcriterion\u001b[49m\u001b[38;5;241;43m=\u001b[39;49m\u001b[43mcriterion\u001b[49m\u001b[43m,\u001b[49m\n\u001b[1;32m     70\u001b[0m \u001b[43m                            \u001b[49m\u001b[43moptimizer\u001b[49m\u001b[38;5;241;43m=\u001b[39;49m\u001b[43moptimizer\u001b[49m\u001b[43m,\u001b[49m\n\u001b[1;32m     71\u001b[0m \u001b[43m                            \u001b[49m\u001b[43mnum_epochs\u001b[49m\u001b[38;5;241;43m=\u001b[39;49m\u001b[43mnum_epochs\u001b[49m\u001b[43m,\u001b[49m\n\u001b[1;32m     72\u001b[0m \u001b[43m                            \u001b[49m\u001b[43mbatch_size\u001b[49m\u001b[38;5;241;43m=\u001b[39;49m\u001b[43mbatch_size\u001b[49m\u001b[43m,\u001b[49m\n\u001b[1;32m     73\u001b[0m \u001b[43m                            \u001b[49m\u001b[43mseed\u001b[49m\u001b[38;5;241;43m=\u001b[39;49m\u001b[43mseed\u001b[49m\u001b[43m,\u001b[49m\n\u001b[1;32m     74\u001b[0m \u001b[43m                            \u001b[49m\u001b[43mreturn_best\u001b[49m\u001b[38;5;241;43m=\u001b[39;49m\u001b[43mreturn_best\u001b[49m\u001b[43m,\u001b[49m\n\u001b[1;32m     75\u001b[0m \u001b[43m                            \u001b[49m\u001b[43mearly_stopping\u001b[49m\u001b[38;5;241;43m=\u001b[39;49m\u001b[43mearly_stopping\u001b[49m\u001b[43m,\u001b[49m\n\u001b[1;32m     76\u001b[0m \u001b[43m                            \u001b[49m\u001b[43mpatience\u001b[49m\u001b[38;5;241;43m=\u001b[39;49m\u001b[43mpatience\u001b[49m\u001b[43m,\u001b[49m\n\u001b[1;32m     77\u001b[0m \u001b[43m                            \u001b[49m\u001b[43mverbose\u001b[49m\u001b[38;5;241;43m=\u001b[39;49m\u001b[43mverbose_training\u001b[49m\u001b[43m)\u001b[49m\n\u001b[1;32m     78\u001b[0m \u001b[38;5;28;01melse\u001b[39;00m:\n\u001b[1;32m     79\u001b[0m     \u001b[38;5;66;03m# split dataset\u001b[39;00m\n\u001b[1;32m     80\u001b[0m     data_loader_args \u001b[38;5;241m=\u001b[39m {\u001b[38;5;124m\"\u001b[39m\u001b[38;5;124mbatch_size\u001b[39m\u001b[38;5;124m\"\u001b[39m: batch_size, \u001b[38;5;124m\"\u001b[39m\u001b[38;5;124mshuffle\u001b[39m\u001b[38;5;124m\"\u001b[39m: \u001b[38;5;28;01mTrue\u001b[39;00m}\n",
      "File \u001b[0;32m~/Library/CloudStorage/OneDrive-TheAlanTuringInstitute/rough_paths/nlpsig-networks/nlpsig_networks/pytorch_utils.py:708\u001b[0m, in \u001b[0;36mKFold_pytorch\u001b[0;34m(folds, model, criterion, optimizer, num_epochs, batch_size, return_metric_for_each_fold, seed, return_best, early_stopping, patience, verbose, verbose_epoch)\u001b[0m\n\u001b[1;32m    705\u001b[0m train, valid, test \u001b[38;5;241m=\u001b[39m folds\u001b[38;5;241m.\u001b[39mget_splits(fold_index\u001b[38;5;241m=\u001b[39mfold, as_DataLoader\u001b[38;5;241m=\u001b[39m\u001b[38;5;28;01mTrue\u001b[39;00m, data_loader_args\u001b[38;5;241m=\u001b[39mdata_loader_args)\n\u001b[1;32m    707\u001b[0m \u001b[38;5;66;03m# train pytorch model\u001b[39;00m\n\u001b[0;32m--> 708\u001b[0m model \u001b[38;5;241m=\u001b[39m \u001b[43mtraining_pytorch\u001b[49m\u001b[43m(\u001b[49m\n\u001b[1;32m    709\u001b[0m \u001b[43m    \u001b[49m\u001b[43mmodel\u001b[49m\u001b[38;5;241;43m=\u001b[39;49m\u001b[43mmodel\u001b[49m\u001b[43m,\u001b[49m\n\u001b[1;32m    710\u001b[0m \u001b[43m    \u001b[49m\u001b[43mtrain_loader\u001b[49m\u001b[38;5;241;43m=\u001b[39;49m\u001b[43mtrain\u001b[49m\u001b[43m,\u001b[49m\n\u001b[1;32m    711\u001b[0m \u001b[43m    \u001b[49m\u001b[43mvalid_loader\u001b[49m\u001b[38;5;241;43m=\u001b[39;49m\u001b[43mvalid\u001b[49m\u001b[43m,\u001b[49m\n\u001b[1;32m    712\u001b[0m \u001b[43m    \u001b[49m\u001b[43mcriterion\u001b[49m\u001b[38;5;241;43m=\u001b[39;49m\u001b[43mcriterion\u001b[49m\u001b[43m,\u001b[49m\n\u001b[1;32m    713\u001b[0m \u001b[43m    \u001b[49m\u001b[43moptimizer\u001b[49m\u001b[38;5;241;43m=\u001b[39;49m\u001b[43moptimizer\u001b[49m\u001b[43m,\u001b[49m\n\u001b[1;32m    714\u001b[0m \u001b[43m    \u001b[49m\u001b[43mnum_epochs\u001b[49m\u001b[38;5;241;43m=\u001b[39;49m\u001b[43mnum_epochs\u001b[49m\u001b[43m,\u001b[49m\n\u001b[1;32m    715\u001b[0m \u001b[43m    \u001b[49m\u001b[43mseed\u001b[49m\u001b[38;5;241;43m=\u001b[39;49m\u001b[43mseed\u001b[49m\u001b[43m,\u001b[49m\n\u001b[1;32m    716\u001b[0m \u001b[43m    \u001b[49m\u001b[43mreturn_best\u001b[49m\u001b[38;5;241;43m=\u001b[39;49m\u001b[43mreturn_best\u001b[49m\u001b[43m,\u001b[49m\n\u001b[1;32m    717\u001b[0m \u001b[43m    \u001b[49m\u001b[43msave_best\u001b[49m\u001b[38;5;241;43m=\u001b[39;49m\u001b[38;5;28;43;01mFalse\u001b[39;49;00m\u001b[43m,\u001b[49m\n\u001b[1;32m    718\u001b[0m \u001b[43m    \u001b[49m\u001b[43mearly_stopping\u001b[49m\u001b[38;5;241;43m=\u001b[39;49m\u001b[43mearly_stopping\u001b[49m\u001b[43m,\u001b[49m\n\u001b[1;32m    719\u001b[0m \u001b[43m    \u001b[49m\u001b[43mpatience\u001b[49m\u001b[38;5;241;43m=\u001b[39;49m\u001b[43mpatience\u001b[49m\u001b[43m,\u001b[49m\n\u001b[1;32m    720\u001b[0m \u001b[43m    \u001b[49m\u001b[43mverbose\u001b[49m\u001b[38;5;241;43m=\u001b[39;49m\u001b[43mverbose\u001b[49m\u001b[43m,\u001b[49m\n\u001b[1;32m    721\u001b[0m \u001b[43m    \u001b[49m\u001b[43mverbose_epoch\u001b[49m\u001b[38;5;241;43m=\u001b[39;49m\u001b[43mverbose_epoch\u001b[49m\u001b[43m,\u001b[49m\n\u001b[1;32m    722\u001b[0m \u001b[43m\u001b[49m\u001b[43m)\u001b[49m\n\u001b[1;32m    724\u001b[0m \u001b[38;5;66;03m# test model\u001b[39;00m\n\u001b[1;32m    725\u001b[0m test_results \u001b[38;5;241m=\u001b[39m testing_pytorch(model\u001b[38;5;241m=\u001b[39mmodel,\n\u001b[1;32m    726\u001b[0m                                test_loader\u001b[38;5;241m=\u001b[39mtest,\n\u001b[1;32m    727\u001b[0m                                criterion\u001b[38;5;241m=\u001b[39mcriterion,\n\u001b[1;32m    728\u001b[0m                                verbose\u001b[38;5;241m=\u001b[39mverbose)\n",
      "File \u001b[0;32m~/Library/CloudStorage/OneDrive-TheAlanTuringInstitute/rough_paths/nlpsig-networks/nlpsig_networks/pytorch_utils.py:461\u001b[0m, in \u001b[0;36mtraining_pytorch\u001b[0;34m(model, train_loader, criterion, optimizer, num_epochs, scheduler, valid_loader, seed, return_best, save_best, output, early_stopping, validation_metric, patience, verbose, verbose_epoch)\u001b[0m\n\u001b[1;32m    458\u001b[0m     metric_train \u001b[38;5;241m=\u001b[39m validation_results[validation_metric]\n\u001b[1;32m    460\u001b[0m     \u001b[38;5;66;03m# save best model according to metric\u001b[39;00m\n\u001b[0;32m--> 461\u001b[0m     \u001b[43msave_best_model\u001b[49m\u001b[43m(\u001b[49m\u001b[43mcurrent_valid_metric\u001b[49m\u001b[38;5;241;43m=\u001b[39;49m\u001b[43mmetric_v\u001b[49m\u001b[43m,\u001b[49m\n\u001b[1;32m    462\u001b[0m \u001b[43m                    \u001b[49m\u001b[43mepoch\u001b[49m\u001b[38;5;241;43m=\u001b[39;49m\u001b[43mepoch\u001b[49m\u001b[43m,\u001b[49m\n\u001b[1;32m    463\u001b[0m \u001b[43m                    \u001b[49m\u001b[43mmodel\u001b[49m\u001b[38;5;241;43m=\u001b[39;49m\u001b[43mmodel\u001b[49m\u001b[43m,\u001b[49m\n\u001b[1;32m    464\u001b[0m \u001b[43m                    \u001b[49m\u001b[43mcurrent_train_metric\u001b[49m\u001b[38;5;241;43m=\u001b[39;49m\u001b[43mmetric_train\u001b[49m\u001b[43m)\u001b[49m\n\u001b[1;32m    466\u001b[0m \u001b[38;5;28;01mif\u001b[39;00m early_stopping:\n\u001b[1;32m    467\u001b[0m     \u001b[38;5;66;03m# determine whether or not to stop early\u001b[39;00m\n\u001b[1;32m    468\u001b[0m     \u001b[38;5;28;01mif\u001b[39;00m early_stopper(metric_v):\n",
      "File \u001b[0;32m~/Library/CloudStorage/OneDrive-TheAlanTuringInstitute/rough_paths/nlpsig-networks/nlpsig_networks/pytorch_utils.py:233\u001b[0m, in \u001b[0;36mSaveBestModel.__call__\u001b[0;34m(self, current_valid_metric, model, epoch, current_train_metric, extra_info)\u001b[0m\n\u001b[1;32m    231\u001b[0m     \u001b[38;5;28;01mif\u001b[39;00m epoch \u001b[38;5;129;01mis\u001b[39;00m \u001b[38;5;129;01mnot\u001b[39;00m \u001b[38;5;28;01mNone\u001b[39;00m:\n\u001b[1;32m    232\u001b[0m         \u001b[38;5;28mprint\u001b[39m(\u001b[38;5;124mf\u001b[39m\u001b[38;5;124m\"\u001b[39m\u001b[38;5;124mSaving best model/info at epoch: \u001b[39m\u001b[38;5;132;01m{\u001b[39;00mepoch\u001b[38;5;241m+\u001b[39m\u001b[38;5;241m1\u001b[39m\u001b[38;5;132;01m}\u001b[39;00m\u001b[38;5;124m to \u001b[39m\u001b[38;5;132;01m{\u001b[39;00m\u001b[38;5;28mself\u001b[39m\u001b[38;5;241m.\u001b[39moutput\u001b[38;5;132;01m}\u001b[39;00m\u001b[38;5;124m\"\u001b[39m)\n\u001b[0;32m--> 233\u001b[0m \u001b[43mtorch\u001b[49m\u001b[38;5;241;43m.\u001b[39;49m\u001b[43msave\u001b[49m\u001b[43m(\u001b[49m\n\u001b[1;32m    234\u001b[0m \u001b[43m    \u001b[49m\u001b[43mobj\u001b[49m\u001b[38;5;241;43m=\u001b[39;49m\u001b[43m{\u001b[49m\n\u001b[1;32m    235\u001b[0m \u001b[43m        \u001b[49m\u001b[38;5;124;43m\"\u001b[39;49m\u001b[38;5;124;43mmodel_state_dict\u001b[39;49m\u001b[38;5;124;43m\"\u001b[39;49m\u001b[43m:\u001b[49m\u001b[43m \u001b[49m\u001b[43mmodel\u001b[49m\u001b[38;5;241;43m.\u001b[39;49m\u001b[43mstate_dict\u001b[49m\u001b[43m(\u001b[49m\u001b[43m)\u001b[49m\u001b[43m \u001b[49m\u001b[38;5;28;43;01mif\u001b[39;49;00m\u001b[43m \u001b[49m\u001b[43mmodel\u001b[49m\u001b[43m \u001b[49m\u001b[38;5;129;43;01mis\u001b[39;49;00m\u001b[43m \u001b[49m\u001b[38;5;129;43;01mnot\u001b[39;49;00m\u001b[43m \u001b[49m\u001b[38;5;28;43;01mNone\u001b[39;49;00m\u001b[43m \u001b[49m\u001b[38;5;28;43;01melse\u001b[39;49;00m\u001b[43m \u001b[49m\u001b[38;5;28;43;01mNone\u001b[39;49;00m\u001b[43m,\u001b[49m\n\u001b[1;32m    236\u001b[0m \u001b[43m        \u001b[49m\u001b[38;5;124;43m\"\u001b[39;49m\u001b[38;5;124;43mepoch\u001b[39;49m\u001b[38;5;124;43m\"\u001b[39;49m\u001b[43m:\u001b[49m\u001b[43m \u001b[49m\u001b[43mepoch\u001b[49m\u001b[38;5;241;43m+\u001b[39;49m\u001b[38;5;241;43m1\u001b[39;49m\u001b[43m \u001b[49m\u001b[38;5;28;43;01mif\u001b[39;49;00m\u001b[43m \u001b[49m\u001b[43mepoch\u001b[49m\u001b[43m \u001b[49m\u001b[38;5;129;43;01mis\u001b[39;49;00m\u001b[43m \u001b[49m\u001b[38;5;129;43;01mnot\u001b[39;49;00m\u001b[43m \u001b[49m\u001b[38;5;28;43;01mNone\u001b[39;49;00m\u001b[43m \u001b[49m\u001b[38;5;28;43;01melse\u001b[39;49;00m\u001b[43m \u001b[49m\u001b[43mepoch\u001b[49m\u001b[43m,\u001b[49m\n\u001b[1;32m    237\u001b[0m \u001b[43m        \u001b[49m\u001b[38;5;124;43m\"\u001b[39;49m\u001b[38;5;124;43mextra_info\u001b[39;49m\u001b[38;5;124;43m\"\u001b[39;49m\u001b[43m:\u001b[49m\u001b[43m \u001b[49m\u001b[43mextra_info\u001b[49m\u001b[43m,\u001b[49m\n\u001b[1;32m    238\u001b[0m \u001b[43m    \u001b[49m\u001b[43m}\u001b[49m\u001b[43m,\u001b[49m\n\u001b[1;32m    239\u001b[0m \u001b[43m    \u001b[49m\u001b[43mf\u001b[49m\u001b[38;5;241;43m=\u001b[39;49m\u001b[38;5;28;43mself\u001b[39;49m\u001b[38;5;241;43m.\u001b[39;49m\u001b[43moutput\u001b[49m\u001b[43m,\u001b[49m\n\u001b[1;32m    240\u001b[0m \u001b[43m\u001b[49m\u001b[43m)\u001b[49m\n",
      "File \u001b[0;32m~/opt/miniconda3/envs/nlpsig-networks/lib/python3.8/site-packages/torch/serialization.py:376\u001b[0m, in \u001b[0;36msave\u001b[0;34m(obj, f, pickle_module, pickle_protocol, _use_new_zipfile_serialization)\u001b[0m\n\u001b[1;32m    340\u001b[0m \u001b[38;5;250m\u001b[39m\u001b[38;5;124;03m\"\"\"save(obj, f, pickle_module=pickle, pickle_protocol=DEFAULT_PROTOCOL, _use_new_zipfile_serialization=True)\u001b[39;00m\n\u001b[1;32m    341\u001b[0m \n\u001b[1;32m    342\u001b[0m \u001b[38;5;124;03mSaves an object to a disk file.\u001b[39;00m\n\u001b[0;32m   (...)\u001b[0m\n\u001b[1;32m    372\u001b[0m \u001b[38;5;124;03m    >>> torch.save(x, buffer)\u001b[39;00m\n\u001b[1;32m    373\u001b[0m \u001b[38;5;124;03m\"\"\"\u001b[39;00m\n\u001b[1;32m    374\u001b[0m _check_dill_version(pickle_module)\n\u001b[0;32m--> 376\u001b[0m \u001b[38;5;28;01mwith\u001b[39;00m \u001b[43m_open_file_like\u001b[49m\u001b[43m(\u001b[49m\u001b[43mf\u001b[49m\u001b[43m,\u001b[49m\u001b[43m \u001b[49m\u001b[38;5;124;43m'\u001b[39;49m\u001b[38;5;124;43mwb\u001b[39;49m\u001b[38;5;124;43m'\u001b[39;49m\u001b[43m)\u001b[49m \u001b[38;5;28;01mas\u001b[39;00m opened_file:\n\u001b[1;32m    377\u001b[0m     \u001b[38;5;28;01mif\u001b[39;00m _use_new_zipfile_serialization:\n\u001b[1;32m    378\u001b[0m         \u001b[38;5;28;01mwith\u001b[39;00m _open_zipfile_writer(opened_file) \u001b[38;5;28;01mas\u001b[39;00m opened_zipfile:\n",
      "File \u001b[0;32m~/opt/miniconda3/envs/nlpsig-networks/lib/python3.8/site-packages/torch/serialization.py:230\u001b[0m, in \u001b[0;36m_open_file_like\u001b[0;34m(name_or_buffer, mode)\u001b[0m\n\u001b[1;32m    228\u001b[0m \u001b[38;5;28;01mdef\u001b[39;00m \u001b[38;5;21m_open_file_like\u001b[39m(name_or_buffer, mode):\n\u001b[1;32m    229\u001b[0m     \u001b[38;5;28;01mif\u001b[39;00m _is_path(name_or_buffer):\n\u001b[0;32m--> 230\u001b[0m         \u001b[38;5;28;01mreturn\u001b[39;00m \u001b[43m_open_file\u001b[49m\u001b[43m(\u001b[49m\u001b[43mname_or_buffer\u001b[49m\u001b[43m,\u001b[49m\u001b[43m \u001b[49m\u001b[43mmode\u001b[49m\u001b[43m)\u001b[49m\n\u001b[1;32m    231\u001b[0m     \u001b[38;5;28;01melse\u001b[39;00m:\n\u001b[1;32m    232\u001b[0m         \u001b[38;5;28;01mif\u001b[39;00m \u001b[38;5;124m'\u001b[39m\u001b[38;5;124mw\u001b[39m\u001b[38;5;124m'\u001b[39m \u001b[38;5;129;01min\u001b[39;00m mode:\n",
      "File \u001b[0;32m~/opt/miniconda3/envs/nlpsig-networks/lib/python3.8/site-packages/torch/serialization.py:211\u001b[0m, in \u001b[0;36m_open_file.__init__\u001b[0;34m(self, name, mode)\u001b[0m\n\u001b[1;32m    210\u001b[0m \u001b[38;5;28;01mdef\u001b[39;00m \u001b[38;5;21m__init__\u001b[39m(\u001b[38;5;28mself\u001b[39m, name, mode):\n\u001b[0;32m--> 211\u001b[0m     \u001b[38;5;28msuper\u001b[39m(_open_file, \u001b[38;5;28mself\u001b[39m)\u001b[38;5;241m.\u001b[39m\u001b[38;5;21m__init__\u001b[39m(\u001b[38;5;28;43mopen\u001b[39;49m\u001b[43m(\u001b[49m\u001b[43mname\u001b[49m\u001b[43m,\u001b[49m\u001b[43m \u001b[49m\u001b[43mmode\u001b[49m\u001b[43m)\u001b[49m)\n",
      "\u001b[0;31mOSError\u001b[0m: [Errno 9] Bad file descriptor: 'best_model_2023-07-14-07-56-21-806023.pkl'"
     ]
    }
   ],
=======
   "metadata": {},
   "outputs": [],
>>>>>>> 81c37409
   "source": [
    "size = 20\n",
    "seqsignet_network_grp_kfold_20, best_seqsignet_network_grp_kfold_20, _, __ = seqsignet_hyperparameter_search(\n",
    "    num_epochs=num_epochs,\n",
    "    df=anno_mi,\n",
    "    id_column=\"transcript_id\",\n",
    "    label_column=\"client_talk_type\",\n",
    "    embeddings=sbert_embeddings,\n",
    "    y_data=y_data_client,\n",
    "    embedding_dim=embedding_dim,\n",
    "    output_dim=output_dim_client,\n",
    "    shift=shift,\n",
    "    window_size=window_size,\n",
    "    n=n,\n",
    "    dim_reduce_methods=[\"gaussian_random_projection\"],\n",
    "    dimensions=dimensions,\n",
    "    log_signature=True,\n",
    "    swnu_hidden_dim_sizes_and_sig_depths=swnu_hidden_dim_sizes_and_sig_depths,\n",
    "    lstm_hidden_dim_sizes=lstm_hidden_dim_sizes,\n",
    "    ffn_hidden_dim_sizes=ffn_hidden_dim_sizes,\n",
    "    dropout_rates=dropout_rates,\n",
    "    learning_rates=learning_rates,\n",
    "    BiLSTM=False,\n",
    "    seeds=seeds,\n",
    "    loss=loss,\n",
    "    gamma=gamma,\n",
    "    time_feature=time_features,\n",
    "    standardise_method=standardise_method,\n",
    "    add_time_in_path=add_time_in_path,\n",
    "    path_indices=client_index,\n",
    "    k_fold=True,\n",
    "    patience=patience,\n",
    "    split_ids=client_transcript_id,\n",
    "    validation_metric=validation_metric,\n",
    "    results_output=f\"{output_dir}/seqsignet_grp_focal_{gamma}_{size}_kfold.csv\",\n",
    "    verbose=False\n",
    ")"
   ]
  },
  {
   "cell_type": "code",
   "execution_count": null,
   "id": "f3298f8c",
   "metadata": {},
   "outputs": [],
   "source": [
    "seqsignet_network_grp_kfold_20"
   ]
  },
  {
   "cell_type": "code",
   "execution_count": null,
   "id": "3a8e5ddb",
   "metadata": {},
   "outputs": [],
   "source": [
    "best_seqsignet_network_grp_kfold_20[\"f1\"].mean()"
   ]
  },
  {
   "cell_type": "code",
   "execution_count": null,
   "id": "9128727b",
   "metadata": {},
   "outputs": [],
   "source": [
    "best_seqsignet_network_grp_kfold_20[\"precision\"].mean()"
   ]
  },
  {
   "cell_type": "code",
   "execution_count": null,
   "id": "f6c7ed11",
   "metadata": {},
   "outputs": [],
   "source": [
    "best_seqsignet_network_grp_kfold_20[\"recall\"].mean()"
   ]
  },
  {
   "cell_type": "code",
   "execution_count": null,
   "id": "068fb365",
   "metadata": {},
   "outputs": [],
   "source": [
    "np.stack(best_seqsignet_network_grp_kfold_20[\"f1_scores\"]).mean(axis=0)"
   ]
  },
  {
   "cell_type": "code",
   "execution_count": null,
   "id": "778a6031",
   "metadata": {},
   "outputs": [],
   "source": [
    "np.stack(best_seqsignet_network_grp_kfold_20[\"precision_scores\"]).mean(axis=0)"
   ]
  },
  {
   "cell_type": "code",
   "execution_count": null,
   "id": "be4101c4",
   "metadata": {},
   "outputs": [],
   "source": [
    "np.stack(best_seqsignet_network_grp_kfold_20[\"recall_scores\"]).mean(axis=0)"
   ]
  },
  {
   "cell_type": "code",
   "execution_count": null,
   "id": "c26cc6cf",
   "metadata": {},
   "outputs": [],
   "source": []
  }
 ],
 "metadata": {
  "kernelspec": {
   "display_name": "nlpsig-networks (Conda)",
   "language": "python",
   "name": "sys_nlpsig-networks"
  },
  "language_info": {
   "codemirror_mode": {
    "name": "ipython",
    "version": 3
   },
   "file_extension": ".py",
   "mimetype": "text/x-python",
   "name": "python",
   "nbconvert_exporter": "python",
   "pygments_lexer": "ipython3",
   "version": "3.8.17"
  }
 },
 "nbformat": 4,
 "nbformat_minor": 5
}<|MERGE_RESOLUTION|>--- conflicted
+++ resolved
@@ -1,6 +1,6 @@
 {
- "cells": [
-  {
+	 "cells": [
+ {
    "cell_type": "code",
    "execution_count": 1,
    "id": "a983a5e8",
@@ -649,7 +649,6 @@
    "cell_type": "code",
    "execution_count": null,
    "id": "8b137f3c",
-<<<<<<< HEAD
    "metadata": {
     "scrolled": false
    },
@@ -826,10 +825,8 @@
      ]
     }
    ],
-=======
-   "metadata": {},
-   "outputs": [],
->>>>>>> 81c37409
+   "metadata": {},
+   "outputs": [],
    "source": [
     "size = 20\n",
     "seqsignet_network_grp_kfold_20, best_seqsignet_network_grp_kfold_20, _, __ = seqsignet_hyperparameter_search(\n",
@@ -952,7 +949,7 @@
   "kernelspec": {
    "display_name": "nlpsig-networks (Conda)",
    "language": "python",
-   "name": "sys_nlpsig-networks"
+   "name": "nlpsig-networks"
   },
   "language_info": {
    "codemirror_mode": {
